--- conflicted
+++ resolved
@@ -34,11 +34,8 @@
 RESULTS_DIR: Path = Path("results")
 RESULTS_DIR.mkdir(exist_ok=True)
 
-<<<<<<< HEAD
 MAX_WORKERS = 32 # For ThreadPoolExecutor
-=======
-MAX_WORKERS = 10  # For ThreadPoolExecutor
->>>>>>> 060462e8
+
 
 # -----------------------------------------------------------------------------
 # Core logic
